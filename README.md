--- conflicted
+++ resolved
@@ -22,15 +22,6 @@
 |  --- | --- | --- | --- | ---  |
 |  [2022-06-07 (20:12 UTC)](benchmark-results/cpython-3.10.4-9d38120e33-fc_linux-b2cf916db80e-pyperformance.json) | cpython 3.10.4 | 9d38120e33 | fc_linux | (ref)  |
 |  [2022-06-06 (22:23 UTC)](benchmark-results/cpython-3.11.0b3-eb0004c271-fc_linux-b2cf916db80e-pyperformance.json) | cpython 3.11.0b3 | eb0004c271 | fc_linux | 1.29x faster  |
-<<<<<<< HEAD
-=======
-|  [2022-08-07 (02:19 UTC)](benchmark-results/cpython-3.12.0a0-330f1d5828-fc_linux-91a1d1ba98b7-pyperformance.json) | cpython 3.12.0a0 | 330f1d5828 | fc_linux | 1.31x faster  |
-|  [2022-08-14 (02:19 UTC)](benchmark-results/cpython-3.12.0a0-32ac98e899-fc_linux-91a1d1ba98b7-pyperformance.json) | cpython 3.12.0a0 | 32ac98e899 | fc_linux | 1.31x faster  |
-|  [2022-06-12 (02:21 UTC)](benchmark-results/cpython-3.12.0a0-733e15f170-fc_linux-b2cf916db80e-pyperformance.json) | cpython 3.12.0a0 | 733e15f170 | fc_linux | 1.30x faster  |
-|  [2022-06-26 (02:22 UTC)](benchmark-results/cpython-3.12.0a0-38612a05b5-fc_linux-b2cf916db80e-pyperformance.json) | cpython 3.12.0a0 | 38612a05b5 | fc_linux | 1.31x faster  |
-|  [2022-07-03 (02:21 UTC)](benchmark-results/cpython-3.12.0a0-7db1d2eaf3-fc_linux-b2cf916db80e-pyperformance.json) | cpython 3.12.0a0 | 7db1d2eaf3 | fc_linux | 1.31x faster  |
-|  [2022-07-10 (02:20 UTC)](benchmark-results/cpython-3.12.0a0-264b3ddfd5-fc_linux-b2cf916db80e-pyperformance.json) | cpython 3.12.0a0 | 264b3ddfd5 | fc_linux | 1.30x faster  |
->>>>>>> d03d3feb
 |  [2022-07-17 (02:20 UTC)](benchmark-results/cpython-3.12.0a0-c20186c397-fc_linux-b2cf916db80e-pyperformance.json) | cpython 3.12.0a0 | c20186c397 | fc_linux | 1.31x faster  |
 
 <!-- hidden for now
@@ -40,21 +31,8 @@
 |  --- | --- | --- | --- | ---  |
 |  [2022-06-07 (20:12 UTC)](benchmark-results/cpython-3.10.4-9d38120e33-fc_linux-b2cf916db80e-pyston.json) | cpython 3.10.4 | 9d38120e33 | fc_linux | (ref)  |
 |  [2022-06-06 (22:23 UTC)](benchmark-results/cpython-3.11.0b3-eb0004c271-fc_linux-b2cf916db80e-pyston.json) | cpython 3.11.0b3 | eb0004c271 | fc_linux | 1.29x faster  |
-<<<<<<< HEAD
-|  [2022-07-17 (02:20 UTC)](benchmark-results/cpython-3.12.0a0-c20186c397-fc_linux-b2cf916db80e-pyston.json) | cpython 3.12.0a0 | c20186c397 | fc_linux | 1.31x faster  |
--->
-
-<!-- END results table -->
-
-There is also a [complete list of published results](benchmark-results/README.md#Benchmark-results).
-=======
-|  [2022-08-07 (02:19 UTC)](benchmark-results/cpython-3.12.0a0-330f1d5828-fc_linux-91a1d1ba98b7-pyston.json) | cpython 3.12.0a0 | 330f1d5828 | fc_linux | 1.31x faster  |
-|  [2022-08-14 (02:19 UTC)](benchmark-results/cpython-3.12.0a0-32ac98e899-fc_linux-91a1d1ba98b7-pyston.json) | cpython 3.12.0a0 | 32ac98e899 | fc_linux | 1.31x faster  |
-|  [2022-06-12 (02:21 UTC)](benchmark-results/cpython-3.12.0a0-733e15f170-fc_linux-b2cf916db80e-pyston.json) | cpython 3.12.0a0 | 733e15f170 | fc_linux | 1.30x faster  |
-|  [2022-06-26 (02:22 UTC)](benchmark-results/cpython-3.12.0a0-38612a05b5-fc_linux-b2cf916db80e-pyston.json) | cpython 3.12.0a0 | 38612a05b5 | fc_linux | 1.31x faster  |
-|  [2022-07-03 (02:21 UTC)](benchmark-results/cpython-3.12.0a0-7db1d2eaf3-fc_linux-b2cf916db80e-pyston.json) | cpython 3.12.0a0 | 7db1d2eaf3 | fc_linux | 1.31x faster  |
-|  [2022-07-10 (02:20 UTC)](benchmark-results/cpython-3.12.0a0-264b3ddfd5-fc_linux-b2cf916db80e-pyston.json) | cpython 3.12.0a0 | 264b3ddfd5 | fc_linux | 1.30x faster  |
 |  [2022-07-17 (02:20 UTC)](benchmark-results/cpython-3.12.0a0-c20186c397-fc_linux-b2cf916db80e-pyston.json) | cpython 3.12.0a0 | c20186c397 | fc_linux | 1.31x faster  |
 -->
 <!-- END results table -->
->>>>>>> d03d3feb
+
+There is also a [complete list of published results](benchmark-results/README.md#Benchmark-results).